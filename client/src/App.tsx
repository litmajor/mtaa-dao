import React, { lazy, Suspense } from 'react';
import { HelmetProvider } from 'react-helmet-async';
import { Route, Routes, Navigate, Outlet } from 'react-router-dom';
import { Helmet } from 'react-helmet-async';
import { useAuth } from './pages/hooks/useAuth';
import { PageLoading } from './components/ui/page-loading';
import { SkipLink } from './components/ui/skip-link';
import Navigation from './components/navigation';
import { MorioFAB } from './components/morio/MorioFAB';
import { MobileNav } from './components/mobile-nav';
import { ThemeProvider } from "./components/theme-provider";
import { TooltipProvider } from "./components/ui/tooltip";
import AnnouncementsBanner from './components/AnnouncementsBanner';
<<<<<<< HEAD
import { MorioProvider } from "@/components/MorioProvider"; // Added MorioProvider import
import { useUser } from './pages/hooks/useUser';
import Register1 from './components/register1';
=======
import { MorioProvider } from "@/components/MorioProvider";
>>>>>>> 5a63b3f6

// Lazy load heavy pages
const CreateDaoLazy = lazy(() => import('./pages/create-dao'));
const DashboardLazy = lazy(() => import('./pages/dashboard'));
const ProposalsLazy = lazy(() => import('./pages/proposals'));
const ProposalDetailLazy = lazy(() => import('./pages/proposal-detail'));
const VaultLazy = lazy(() => import('./pages/vault'));
const VaultDashboardLazy = lazy(() => import('./pages/vault-dashboard')); // Assuming this is the correct component
const ProfileLazy = lazy(() => import('./pages/profile'));
const DAOsLazy = lazy(() => import('./pages/daos'));
const WalletLazy = lazy(() => import('./pages/wallet'));
const ReferralsLazy = lazy(() => import('./pages/referrals'));
const MorioDemoLazy = lazy(() => import('./pages/MorioDemo'));


import Wallet from './pages/wallet';
const MaonoVaultWeb3PageLazy = lazy(() => import('./pages/maonovault-web3'));
const SettingsLazy = lazy(() => import('./pages/settings'));
const AnalyticsPageLazy = lazy(() => import('./pages/AnalyticsPage'));
const TaskBountyBoardPageLazy = lazy(() => import('./pages/TaskBountyBoardPage'));
const RewardsHubLazy = lazy(() => import('./pages/RewardsHub'));
const MyRewardsLazy = lazy(() => import('./pages/my-rewards'));
const UserManagementLazy = lazy(() => import('./pages/admin/UserManagement'));
const DaoModerationLazy = lazy(() => import('./pages/admin/DaoModeration'));
const SystemSettingsLazy = lazy(() => import('./pages/admin/SystemSettings'));
const SecurityAuditLazy = lazy(() => import('./pages/admin/SecurityAudit'));
const AnnouncementsManagementLazy = lazy(() => import('./pages/admin/AnnouncementsManagement'));
const PoolManagementLazy = lazy(() => import('./pages/admin/PoolManagement'));
const InvestmentPoolsLazy = lazy(() => import('./pages/investment-pools'));
const InvestmentPoolDetailLazy = lazy(() => import('./pages/investment-pool-detail'));

// Non-lazy (lighter) pages
import Landing from './pages/landing';
import Login from './pages/login';
import Register from './pages/register';
import ForgotPassword from './pages/forgot-password';
import ResetPassword from './pages/reset-password';
import WalletDashboard from './components/WalletDashboard';
import BatchTransfer from './components/batch-transfer';
import Multisig from './components/multisig';
import DaoTreasury from './components/dao-treasury';
import ArchitectSetupPage from './pages/architect-setup';
import PricingPage from './pages/PricingPage';
import AdminBillingDashboard from './pages/AdminBillingDashboard';
import ReputationLeaderboard from './pages/ReputationLeaderboard';
import ReputationDashboard from "./pages/ReputationDashboard";
import DaoSettings from './pages/DaoSettings';
import SuperUserDashboard from './components/SuperUserDashboard';
import NotFound from './pages/not-found';
import PaymentReconciliation from './pages/PaymentReconciliation';
import MiniPayDemo from './pages/MiniPayDemo';
import SuccessStories from './pages/success-stories';
import WalletSetupPage from './pages/wallet-setup';

// DAO sub-pages
import DaoTreasuryOverview from './pages/dao/dao_treasury_overview';
import ContributorList from './pages/dao/contributor_list';
import CommunityVaultAnalytics from './pages/dao/community_vault_analytics';
import Disbursements from './pages/dao/disbursements';
import Treasury from './pages/dao/treasury';

// Payment pages
import Checkout from './pages/Checkout';
import Subscribe from './pages/Subscribe';

// Cross-chain integration
import CrossChainBridge from './pages/CrossChainBridge';
import NFTMarketplace from './pages/NFTMarketplace';

// Subscription Management
import SubscriptionManagement from './pages/SubscriptionManagement';

// MaonoVault Management
import MaonoVaultManagement from "@/pages/MaonoVaultManagement";

// Protected/Public wrappers (unchanged)
const ProtectedRoute: React.FC<{ children: React.ReactNode }> = ({ children }) => {
  const { isAuthenticated, isLoading } = useAuth();
  if (isLoading) return <PageLoading message="Verifying authentication..." />;
  if (!isAuthenticated) return <Navigate to="/login" />;
  return <>{children}</>;
};

const PublicRoute: React.FC<{ children: React.ReactNode }> = ({ children }) => {
  const { isAuthenticated, isLoading } = useAuth();
  if (isLoading) return <PageLoading message="Loading Mtaa DAO..." />;
  if (isAuthenticated) return <Navigate to="/dashboard" />;
  return <>{children}</>;
};

// Optional: Add a layout for nested routes if needed (e.g., for /dao)
const DaoLayout = () => <Outlet />; // Can add shared UI here
const WalletLayout = () => <Outlet />;

function App() {
  const { isAuthenticated, isLoading, user } = useAuth();

  if (isLoading) {
    return <PageLoading message="Loading Mtaa DAO..." />;
  }

  return (
    <HelmetProvider>
      <ThemeProvider>
        <TooltipProvider>
<<<<<<< HEAD
          <MorioProvider user={user}>
            <div className="min-h-screen bg-background text-foreground">
              <Helmet>
                <title>{isAuthenticated ? "Dashboard | Mtaa DAO" : "Welcome | Mtaa DAO"}</title>
                <meta name="description" content="Mtaa DAO — decentralized community finance platform" />
                <meta name="viewport" content="width=device-width, initial-scale=1.0" />
                <meta name="color-scheme" content="light dark" />
              </Helmet>

              <SkipLink />

              <AnnouncementsBanner />

              {isAuthenticated && <Navigation />}

              {/* Morio FAB for all authenticated users */}
              {isAuthenticated && user?.id && (
                <MorioFAB userId={user.id} daoId={user.daoId ?? undefined} />
              )}

              <main id="main-content" className={isAuthenticated ? "pb-16 lg:pb-0" : ""} role="main">
                <Routes>
                  {/* Public routes - Authentication & Info Pages */}
                  <Route path="/" element={isAuthenticated ? <Navigate to="/dashboard" /> : <Landing />} />
                  <Route path="/maonovault" element={<Suspense fallback={<PageLoading />}><MaonoVaultWeb3PageLazy /></Suspense>} />
                    <Route path="/login" element={<Login />} />
                    <Route path="/register" element={<Register />} />
                    <Route path="/forgot-password" element={<ForgotPassword />} />
                    <Route path="/reset-password" element={<ResetPassword />} />
                  <Route path="/pricing" element={<PricingPage />} />
                  <Route path="/success-stories" element={<SuccessStories />} />
                  <Route path="/about" element={
                    <div className="p-8 max-w-4xl mx-auto">
                      <h1 className="text-3xl font-bold mb-6">About Mtaa DAO</h1>
                      <p className="text-gray-600">Building decentralized community governance and finance solutions.</p>
                    </div>
                  } />
                  <Route path="/help" element={
                    <div className="p-8 max-w-4xl mx-auto">
                      <h1 className="text-3xl font-bold mb-6">Help & Support</h1>
                      <p className="text-gray-600">Get help with using Mtaa DAO platform.</p>
                    </div>
                  } />
                  <Route path="/faq" element={
                    <div className="p-8 max-w-4xl mx-auto">
                      <h1 className="text-3xl font-bold mb-6">Frequently Asked Questions</h1>
                      <p className="text-gray-600">Common questions about Mtaa DAO.</p>
                    </div>
                  } />
                  <Route path="/contact" element={
                    <div className="p-8 max-w-4xl mx-auto">
                      <h1 className="text-3xl font-bold mb-6">Contact Us</h1>
                      <p className="text-gray-600">Get in touch with the Mtaa DAO team.</p>
                    </div>
                  } />

                  {/* Protected routes */}
                  <Route path="/dashboard" element={<ProtectedRoute><Suspense fallback={<PageLoading />}><DashboardLazy /></Suspense></ProtectedRoute>} />
                  <Route path="/create-dao" element={<ProtectedRoute><Suspense fallback={<PageLoading message="Loading Create DAO..." />}><CreateDaoLazy /></Suspense></ProtectedRoute>} />
                  <Route path="/proposals" element={<ProtectedRoute><Suspense fallback={<PageLoading />}><ProposalsLazy /></Suspense></ProtectedRoute>} />
                  <Route path="/proposals/:id" element={<ProtectedRoute><Suspense fallback={<PageLoading />}><ProposalDetailLazy /></Suspense></ProtectedRoute>} />
                  <Route path="/vault" element={<ProtectedRoute><Suspense fallback={<PageLoading />}><VaultLazy /></Suspense></ProtectedRoute>} />
                  <Route path="/vault-dashboard" element={<ProtectedRoute><Suspense fallback={<PageLoading />}><VaultDashboardLazy /></Suspense></ProtectedRoute>} /> {/* Fixed to use VaultDashboard */}
                  <Route path="/profile" element={<ProtectedRoute><Suspense fallback={<PageLoading />}><ProfileLazy /></Suspense></ProtectedRoute>} />
                  <Route path="/daos" element={<ProtectedRoute><Suspense fallback={<PageLoading />}><DAOsLazy /></Suspense></ProtectedRoute>} />
                  <Route path="/referrals" element={<ProtectedRoute><Suspense fallback={<PageLoading />}><ReferralsLazy /></Suspense></ProtectedRoute>} />
                  <Route path="/settings" element={<ProtectedRoute><Suspense fallback={<PageLoading />}><SettingsLazy /></Suspense></ProtectedRoute>} />
                  <Route path="/analytics" element={<ProtectedRoute><Suspense fallback={<PageLoading />}><AnalyticsPageLazy /></Suspense></ProtectedRoute>} />
                  <Route path="/tasks" element={<ProtectedRoute><Suspense fallback={<PageLoading />}><TaskBountyBoardPageLazy /></Suspense></ProtectedRoute>} />
                  <Route path="/rewards" element={<ProtectedRoute><Suspense fallback={<PageLoading />}><RewardsHubLazy /></Suspense></ProtectedRoute>} />
                  <Route path="/my-rewards" element={<ProtectedRoute><Suspense fallback={<PageLoading />}><MyRewardsLazy /></Suspense></ProtectedRoute>} />
                  <Route path="/investment-pools" element={<ProtectedRoute><Suspense fallback={<PageLoading />}><InvestmentPoolsLazy /></Suspense></ProtectedRoute>} />
                  <Route path="/investment-pools/:id" element={<ProtectedRoute><Suspense fallback={<PageLoading />}><InvestmentPoolDetailLazy /></Suspense></ProtectedRoute>} />
                  <Route path="/nft-marketplace" element={<ProtectedRoute><Suspense fallback={<PageLoading />}><NFTMarketplace /></Suspense></ProtectedRoute>} />
                  <Route path="/morio" element={<ProtectedRoute><Suspense fallback={<PageLoading />}><MorioDemoLazy /></Suspense></ProtectedRoute>} />
                  {/* Blog routes */}
                  <Route path="/blog" element={<Suspense fallback={<PageLoading />}>{React.createElement(lazy(() => import('./pages/blog')))}</Suspense>} />
                  <Route path="/blog/:id" element={<Suspense fallback={<PageLoading />}>{React.createElement(lazy(() => import('./pages/blog-post')))}</Suspense>} />
                  {/* Nested DAO routes */}
                  <Route path="/dao" element={<ProtectedRoute><DaoLayout /></ProtectedRoute>}>
                    <Route path="settings" element={<DaoSettings />} />
                    <Route path="treasury" element={<Treasury />} />
                    <Route path="treasury-overview" element={<DaoTreasuryOverview />} />
                    <Route path="contributors" element={<ContributorList />} />
                    <Route path="analytics" element={<CommunityVaultAnalytics />} />
                    <Route path="disbursements" element={<Disbursements />} />
                  </Route>
                  {/* Nested Wallet routes */}
                  <Route path="/wallet" element={<ProtectedRoute><WalletLayout /></ProtectedRoute>}>
                    <Route index element={<Wallet />} /> {/* Default to Wallet */}
                    <Route path="dashboard" element={<WalletDashboard />} />
                    <Route path="batch-transfer" element={<BatchTransfer />} />
                    <Route path="multisig" element={<Multisig />} />
                    <Route path="dao-treasury" element={<DaoTreasury />} />
                  </Route>
                  {/* Admin routes */}
                  <Route path="/superuser" element={<ProtectedRoute><SuperUserDashboard /></ProtectedRoute>} />
                  <Route path="/admin/users" element={<ProtectedRoute><Suspense fallback={<PageLoading />}><UserManagementLazy /></Suspense></ProtectedRoute>} />
                  <Route path="/admin/daos" element={<ProtectedRoute><Suspense fallback={<PageLoading />}><DaoModerationLazy /></Suspense></ProtectedRoute>} />
                  <Route path="/admin/settings" element={<ProtectedRoute><Suspense fallback={<PageLoading />}><SystemSettingsLazy /></Suspense></ProtectedRoute>} />
                  <Route path="/admin/security" element={<ProtectedRoute><Suspense fallback={<PageLoading />}><SecurityAuditLazy /></Suspense></ProtectedRoute>} />
                  <Route path="/admin/announcements" element={<ProtectedRoute><Suspense fallback={<PageLoading />}><AnnouncementsManagementLazy /></Suspense></ProtectedRoute>} />
                  <Route path="/admin/pools" element={<ProtectedRoute><Suspense fallback={<PageLoading />}><PoolManagementLazy /></Suspense></ProtectedRoute>} />
                  <Route path="/admin/billing" element={<ProtectedRoute><AdminBillingDashboard /></ProtectedRoute>} />
                  <Route path="/admin/payments" element={<ProtectedRoute><PaymentReconciliation /></ProtectedRoute>} />
                  <Route path="/superuser-login" element={<Register1 />} />
                  <Route path="/admin-login" element={<Register1 adminMode={true} />} />
                  {/* Protected special routes */}
                  <Route path="/architect-setup" element={<ProtectedRoute><ArchitectSetupPage /></ProtectedRoute>} />
                  <Route path="/wallet-setup" element={<ProtectedRoute><WalletSetupPage /></ProtectedRoute>} />
                  <Route path="/leaderboard" element={<ReputationLeaderboard />} />
                  <Route path="/reputation-dashboard" element={<ReputationDashboard />} />
                  <Route path="/minipay" element={<ProtectedRoute><MiniPayDemo /></ProtectedRoute>} />
                  <Route path="/checkout" element={<ProtectedRoute><Checkout /></ProtectedRoute>} />
                  <Route path="/subscribe" element={<ProtectedRoute><Subscribe /></ProtectedRoute>} />
                  {/* Cross-chain bridge route */}
                  <Route path="/cross-chain" element={<ProtectedRoute><CrossChainBridge /></ProtectedRoute>} />
                  {/* Catch-all 404 */}
                  <Route path="*" element={<NotFound />} />
                </Routes>
              </main>

              {isAuthenticated && <MobileNav />}
            </div>
          </MorioProvider>
=======
          <div className="min-h-screen bg-background text-foreground">
            <Helmet>
              <title>{isAuthenticated ? "Dashboard | Mtaa DAO" : "Welcome | Mtaa DAO"}</title>
              <meta name="description" content="Mtaa DAO — decentralized community finance platform" />
              <meta name="viewport" content="width=device-width, initial-scale=1.0" />
              <meta name="color-scheme" content="light dark" />
            </Helmet>

            <SkipLink />

            <AnnouncementsBanner />

            {isAuthenticated && <Navigation />}

            <main id="main-content" className={isAuthenticated ? "pb-16 lg:pb-0" : ""} role="main">
              <Routes>
                {/* Public routes - Authentication & Info Pages */}
                <Route path="/" element={isAuthenticated ? <Navigate to="/dashboard" /> : <Landing />} />
                <Route path="/maonovault" element={<Suspense fallback={<PageLoading />}><MaonoVaultWeb3PageLazy /></Suspense>} />
                  <Route path="/login" element={<Login />} />
                  <Route path="/register" element={<Register />} />
                  <Route path="/forgot-password" element={<ForgotPassword />} />
                  <Route path="/reset-password" element={<ResetPassword />} />
                <Route path="/pricing" element={<PricingPage />} />
                <Route path="/success-stories" element={<SuccessStories />} />
                <Route path="/about" element={
                  <div className="p-8 max-w-4xl mx-auto">
                    <h1 className="text-3xl font-bold mb-6">About Mtaa DAO</h1>
                    <p className="text-gray-600">Building decentralized community governance and finance solutions.</p>
                  </div>
                } />
                <Route path="/help" element={
                  <div className="p-8 max-w-4xl mx-auto">
                    <h1 className="text-3xl font-bold mb-6">Help & Support</h1>
                    <p className="text-gray-600">Get help with using Mtaa DAO platform.</p>
                  </div>
                } />
                <Route path="/faq" element={
                  <div className="p-8 max-w-4xl mx-auto">
                    <h1 className="text-3xl font-bold mb-6">Frequently Asked Questions</h1>
                    <p className="text-gray-600">Common questions about Mtaa DAO.</p>
                  </div>
                } />
                <Route path="/contact" element={
                  <div className="p-8 max-w-4xl mx-auto">
                    <h1 className="text-3xl font-bold mb-6">Contact Us</h1>
                    <p className="text-gray-600">Get in touch with the Mtaa DAO team.</p>
                  </div>
                } />

                {/* Protected routes */}
                <Route path="/dashboard" element={<ProtectedRoute><Suspense fallback={<PageLoading />}><DashboardLazy /></Suspense></ProtectedRoute>} />
                <Route path="/create-dao" element={<ProtectedRoute><Suspense fallback={<PageLoading message="Loading Create DAO..." />}><CreateDaoLazy /></Suspense></ProtectedRoute>} />
                <Route path="/proposals" element={<ProtectedRoute><Suspense fallback={<PageLoading />}><ProposalsLazy /></Suspense></ProtectedRoute>} />
                <Route path="/proposals/:id" element={<ProtectedRoute><Suspense fallback={<PageLoading />}><ProposalDetailLazy /></Suspense></ProtectedRoute>} />
                <Route path="/vault" element={<ProtectedRoute><Suspense fallback={<PageLoading />}><VaultLazy /></Suspense></ProtectedRoute>} />
                <Route path="/vault-dashboard" element={<ProtectedRoute><Suspense fallback={<PageLoading />}><VaultDashboardLazy /></Suspense></ProtectedRoute>} /> {/* Fixed to use VaultDashboard */}
                <Route path="/profile" element={<ProtectedRoute><Suspense fallback={<PageLoading />}><ProfileLazy /></Suspense></ProtectedRoute>} />
                <Route path="/daos" element={<ProtectedRoute><Suspense fallback={<PageLoading />}><DAOsLazy /></Suspense></ProtectedRoute>} />
                <Route path="/referrals" element={<ProtectedRoute><Suspense fallback={<PageLoading />}><ReferralsLazy /></Suspense></ProtectedRoute>} />
                <Route path="/settings" element={<ProtectedRoute><Suspense fallback={<PageLoading />}><SettingsLazy /></Suspense></ProtectedRoute>} />
                <Route path="/analytics" element={<ProtectedRoute><Suspense fallback={<PageLoading />}><AnalyticsPageLazy /></Suspense></ProtectedRoute>} />
                <Route path="/tasks" element={<ProtectedRoute><Suspense fallback={<PageLoading />}><TaskBountyBoardPageLazy /></Suspense></ProtectedRoute>} />
                <Route path="/rewards" element={<ProtectedRoute><Suspense fallback={<PageLoading />}><RewardsHubLazy /></Suspense></ProtectedRoute>} />
                <Route path="/my-rewards" element={<ProtectedRoute><Suspense fallback={<PageLoading />}><MyRewardsLazy /></Suspense></ProtectedRoute>} />
                <Route path="/investment-pools" element={<ProtectedRoute><Suspense fallback={<PageLoading />}><InvestmentPoolsLazy /></Suspense></ProtectedRoute>} />
                <Route path="/investment-pools/:id" element={<ProtectedRoute><Suspense fallback={<PageLoading />}><InvestmentPoolDetailLazy /></Suspense></ProtectedRoute>} />
                <Route path="/nft-marketplace" element={<ProtectedRoute><Suspense fallback={<PageLoading />}><NFTMarketplace /></Suspense></ProtectedRoute>} />
                <Route path="/morio" element={<ProtectedRoute><Suspense fallback={<PageLoading />}><MorioDemoLazy /></Suspense></ProtectedRoute>} />

                {/* Blog routes */}
                <Route path="/blog" element={<Suspense fallback={<PageLoading />}>{React.createElement(lazy(() => import('./pages/blog')))}</Suspense>} />
                <Route path="/blog/:id" element={<Suspense fallback={<PageLoading />}>{React.createElement(lazy(() => import('./pages/blog-post')))}</Suspense>} />

                {/* Nested DAO routes */}
                <Route path="/dao" element={<ProtectedRoute><DaoLayout /></ProtectedRoute>}>
                  <Route path="settings" element={<DaoSettings />} />
                  <Route path="treasury" element={<Treasury />} />
                  <Route path="treasury-overview" element={<DaoTreasuryOverview />} />
                  <Route path="contributors" element={<ContributorList />} />
                  <Route path="analytics" element={<CommunityVaultAnalytics />} />
                  <Route path="disbursements" element={<Disbursements />} />
                  <Route path=":daoId/subscription" element={<Suspense fallback={<PageLoading />}><SubscriptionManagement /></Suspense>} />
                </Route>

                {/* Nested Wallet routes */}
                <Route path="/wallet" element={<ProtectedRoute><WalletLayout /></ProtectedRoute>}>
                  <Route index element={<Wallet />} /> {/* Default to Wallet */}
                  <Route path="dashboard" element={<WalletDashboard />} />
                  <Route path="batch-transfer" element={<BatchTransfer />} />
                  <Route path="multisig" element={<Multisig />} />
                  <Route path="dao-treasury" element={<DaoTreasury />} />
                </Route>

                {/* Admin routes */}
                <Route path="/superuser" element={<ProtectedRoute><SuperUserDashboard /></ProtectedRoute>} />
                <Route path="/admin/users" element={<ProtectedRoute><Suspense fallback={<PageLoading />}><UserManagementLazy /></Suspense></ProtectedRoute>} />
                <Route path="/admin/daos" element={<ProtectedRoute><Suspense fallback={<PageLoading />}><DaoModerationLazy /></Suspense></ProtectedRoute>} />
                <Route path="/admin/settings" element={<ProtectedRoute><Suspense fallback={<PageLoading />}><SystemSettingsLazy /></Suspense></ProtectedRoute>} />
                <Route path="/admin/security" element={<ProtectedRoute><Suspense fallback={<PageLoading />}><SecurityAuditLazy /></Suspense></ProtectedRoute>} />
                <Route path="/admin/announcements" element={<ProtectedRoute><Suspense fallback={<PageLoading />}><AnnouncementsManagementLazy /></Suspense></ProtectedRoute>} />
                <Route path="/admin/pools" element={<ProtectedRoute><Suspense fallback={<PageLoading />}><PoolManagementLazy /></Suspense></ProtectedRoute>} />
                <Route path="/admin/billing" element={<ProtectedRoute><AdminBillingDashboard /></ProtectedRoute>} />
                <Route path="/admin/payments" element={<ProtectedRoute><PaymentReconciliation /></ProtectedRoute>} />

                {/* Protected special routes */}
                <Route path="/architect-setup" element={<ProtectedRoute><ArchitectSetupPage /></ProtectedRoute>} />
                <Route path="/wallet-setup" element={<WalletSetupPage />} />
                <Route path="/leaderboard" element={<ReputationLeaderboard />} />
                <Route path="/reputation-dashboard" element={<ReputationDashboard />} />
                <Route path="/minipay" element={<ProtectedRoute><MiniPayDemo /></ProtectedRoute>} />
                <Route path="/checkout" element={<ProtectedRoute><Checkout /></ProtectedRoute>} />
                <Route path="/subscribe" element={<ProtectedRoute><Subscribe /></ProtectedRoute>} />

                {/* Cross-chain bridge route */}
                <Route path="/cross-chain" element={<ProtectedRoute><CrossChainBridge /></ProtectedRoute>} />

                {/* MaonoVault Management Route */}
                <Route path="/maonovault-management" element={<ProtectedRoute><Suspense fallback={<PageLoading />}><MaonoVaultManagement /></Suspense></ProtectedRoute>} />

                {/* Catch-all 404 */}
                <Route path="*" element={<NotFound />} />
              </Routes>
            </main>

            {isAuthenticated && <MobileNav />}
          </div>
>>>>>>> 5a63b3f6
        </TooltipProvider>
      </ThemeProvider>
    </HelmetProvider>
  );
}

export default App;<|MERGE_RESOLUTION|>--- conflicted
+++ resolved
@@ -11,13 +11,9 @@
 import { ThemeProvider } from "./components/theme-provider";
 import { TooltipProvider } from "./components/ui/tooltip";
 import AnnouncementsBanner from './components/AnnouncementsBanner';
-<<<<<<< HEAD
 import { MorioProvider } from "@/components/MorioProvider"; // Added MorioProvider import
 import { useUser } from './pages/hooks/useUser';
 import Register1 from './components/register1';
-=======
-import { MorioProvider } from "@/components/MorioProvider";
->>>>>>> 5a63b3f6
 
 // Lazy load heavy pages
 const CreateDaoLazy = lazy(() => import('./pages/create-dao'));
@@ -123,8 +119,7 @@
     <HelmetProvider>
       <ThemeProvider>
         <TooltipProvider>
-<<<<<<< HEAD
-          <MorioProvider user={user}>
+          <MorioProvider userId={user?.id}>
             <div className="min-h-screen bg-background text-foreground">
               <Helmet>
                 <title>{isAuthenticated ? "Dashboard | Mtaa DAO" : "Welcome | Mtaa DAO"}</title>
@@ -141,7 +136,7 @@
 
               {/* Morio FAB for all authenticated users */}
               {isAuthenticated && user?.id && (
-                <MorioFAB userId={user.id} daoId={user.daoId ?? undefined} />
+                <MorioFAB userId={user.id} />
               )}
 
               <main id="main-content" className={isAuthenticated ? "pb-16 lg:pb-0" : ""} role="main">
@@ -249,135 +244,6 @@
               {isAuthenticated && <MobileNav />}
             </div>
           </MorioProvider>
-=======
-          <div className="min-h-screen bg-background text-foreground">
-            <Helmet>
-              <title>{isAuthenticated ? "Dashboard | Mtaa DAO" : "Welcome | Mtaa DAO"}</title>
-              <meta name="description" content="Mtaa DAO — decentralized community finance platform" />
-              <meta name="viewport" content="width=device-width, initial-scale=1.0" />
-              <meta name="color-scheme" content="light dark" />
-            </Helmet>
-
-            <SkipLink />
-
-            <AnnouncementsBanner />
-
-            {isAuthenticated && <Navigation />}
-
-            <main id="main-content" className={isAuthenticated ? "pb-16 lg:pb-0" : ""} role="main">
-              <Routes>
-                {/* Public routes - Authentication & Info Pages */}
-                <Route path="/" element={isAuthenticated ? <Navigate to="/dashboard" /> : <Landing />} />
-                <Route path="/maonovault" element={<Suspense fallback={<PageLoading />}><MaonoVaultWeb3PageLazy /></Suspense>} />
-                  <Route path="/login" element={<Login />} />
-                  <Route path="/register" element={<Register />} />
-                  <Route path="/forgot-password" element={<ForgotPassword />} />
-                  <Route path="/reset-password" element={<ResetPassword />} />
-                <Route path="/pricing" element={<PricingPage />} />
-                <Route path="/success-stories" element={<SuccessStories />} />
-                <Route path="/about" element={
-                  <div className="p-8 max-w-4xl mx-auto">
-                    <h1 className="text-3xl font-bold mb-6">About Mtaa DAO</h1>
-                    <p className="text-gray-600">Building decentralized community governance and finance solutions.</p>
-                  </div>
-                } />
-                <Route path="/help" element={
-                  <div className="p-8 max-w-4xl mx-auto">
-                    <h1 className="text-3xl font-bold mb-6">Help & Support</h1>
-                    <p className="text-gray-600">Get help with using Mtaa DAO platform.</p>
-                  </div>
-                } />
-                <Route path="/faq" element={
-                  <div className="p-8 max-w-4xl mx-auto">
-                    <h1 className="text-3xl font-bold mb-6">Frequently Asked Questions</h1>
-                    <p className="text-gray-600">Common questions about Mtaa DAO.</p>
-                  </div>
-                } />
-                <Route path="/contact" element={
-                  <div className="p-8 max-w-4xl mx-auto">
-                    <h1 className="text-3xl font-bold mb-6">Contact Us</h1>
-                    <p className="text-gray-600">Get in touch with the Mtaa DAO team.</p>
-                  </div>
-                } />
-
-                {/* Protected routes */}
-                <Route path="/dashboard" element={<ProtectedRoute><Suspense fallback={<PageLoading />}><DashboardLazy /></Suspense></ProtectedRoute>} />
-                <Route path="/create-dao" element={<ProtectedRoute><Suspense fallback={<PageLoading message="Loading Create DAO..." />}><CreateDaoLazy /></Suspense></ProtectedRoute>} />
-                <Route path="/proposals" element={<ProtectedRoute><Suspense fallback={<PageLoading />}><ProposalsLazy /></Suspense></ProtectedRoute>} />
-                <Route path="/proposals/:id" element={<ProtectedRoute><Suspense fallback={<PageLoading />}><ProposalDetailLazy /></Suspense></ProtectedRoute>} />
-                <Route path="/vault" element={<ProtectedRoute><Suspense fallback={<PageLoading />}><VaultLazy /></Suspense></ProtectedRoute>} />
-                <Route path="/vault-dashboard" element={<ProtectedRoute><Suspense fallback={<PageLoading />}><VaultDashboardLazy /></Suspense></ProtectedRoute>} /> {/* Fixed to use VaultDashboard */}
-                <Route path="/profile" element={<ProtectedRoute><Suspense fallback={<PageLoading />}><ProfileLazy /></Suspense></ProtectedRoute>} />
-                <Route path="/daos" element={<ProtectedRoute><Suspense fallback={<PageLoading />}><DAOsLazy /></Suspense></ProtectedRoute>} />
-                <Route path="/referrals" element={<ProtectedRoute><Suspense fallback={<PageLoading />}><ReferralsLazy /></Suspense></ProtectedRoute>} />
-                <Route path="/settings" element={<ProtectedRoute><Suspense fallback={<PageLoading />}><SettingsLazy /></Suspense></ProtectedRoute>} />
-                <Route path="/analytics" element={<ProtectedRoute><Suspense fallback={<PageLoading />}><AnalyticsPageLazy /></Suspense></ProtectedRoute>} />
-                <Route path="/tasks" element={<ProtectedRoute><Suspense fallback={<PageLoading />}><TaskBountyBoardPageLazy /></Suspense></ProtectedRoute>} />
-                <Route path="/rewards" element={<ProtectedRoute><Suspense fallback={<PageLoading />}><RewardsHubLazy /></Suspense></ProtectedRoute>} />
-                <Route path="/my-rewards" element={<ProtectedRoute><Suspense fallback={<PageLoading />}><MyRewardsLazy /></Suspense></ProtectedRoute>} />
-                <Route path="/investment-pools" element={<ProtectedRoute><Suspense fallback={<PageLoading />}><InvestmentPoolsLazy /></Suspense></ProtectedRoute>} />
-                <Route path="/investment-pools/:id" element={<ProtectedRoute><Suspense fallback={<PageLoading />}><InvestmentPoolDetailLazy /></Suspense></ProtectedRoute>} />
-                <Route path="/nft-marketplace" element={<ProtectedRoute><Suspense fallback={<PageLoading />}><NFTMarketplace /></Suspense></ProtectedRoute>} />
-                <Route path="/morio" element={<ProtectedRoute><Suspense fallback={<PageLoading />}><MorioDemoLazy /></Suspense></ProtectedRoute>} />
-
-                {/* Blog routes */}
-                <Route path="/blog" element={<Suspense fallback={<PageLoading />}>{React.createElement(lazy(() => import('./pages/blog')))}</Suspense>} />
-                <Route path="/blog/:id" element={<Suspense fallback={<PageLoading />}>{React.createElement(lazy(() => import('./pages/blog-post')))}</Suspense>} />
-
-                {/* Nested DAO routes */}
-                <Route path="/dao" element={<ProtectedRoute><DaoLayout /></ProtectedRoute>}>
-                  <Route path="settings" element={<DaoSettings />} />
-                  <Route path="treasury" element={<Treasury />} />
-                  <Route path="treasury-overview" element={<DaoTreasuryOverview />} />
-                  <Route path="contributors" element={<ContributorList />} />
-                  <Route path="analytics" element={<CommunityVaultAnalytics />} />
-                  <Route path="disbursements" element={<Disbursements />} />
-                  <Route path=":daoId/subscription" element={<Suspense fallback={<PageLoading />}><SubscriptionManagement /></Suspense>} />
-                </Route>
-
-                {/* Nested Wallet routes */}
-                <Route path="/wallet" element={<ProtectedRoute><WalletLayout /></ProtectedRoute>}>
-                  <Route index element={<Wallet />} /> {/* Default to Wallet */}
-                  <Route path="dashboard" element={<WalletDashboard />} />
-                  <Route path="batch-transfer" element={<BatchTransfer />} />
-                  <Route path="multisig" element={<Multisig />} />
-                  <Route path="dao-treasury" element={<DaoTreasury />} />
-                </Route>
-
-                {/* Admin routes */}
-                <Route path="/superuser" element={<ProtectedRoute><SuperUserDashboard /></ProtectedRoute>} />
-                <Route path="/admin/users" element={<ProtectedRoute><Suspense fallback={<PageLoading />}><UserManagementLazy /></Suspense></ProtectedRoute>} />
-                <Route path="/admin/daos" element={<ProtectedRoute><Suspense fallback={<PageLoading />}><DaoModerationLazy /></Suspense></ProtectedRoute>} />
-                <Route path="/admin/settings" element={<ProtectedRoute><Suspense fallback={<PageLoading />}><SystemSettingsLazy /></Suspense></ProtectedRoute>} />
-                <Route path="/admin/security" element={<ProtectedRoute><Suspense fallback={<PageLoading />}><SecurityAuditLazy /></Suspense></ProtectedRoute>} />
-                <Route path="/admin/announcements" element={<ProtectedRoute><Suspense fallback={<PageLoading />}><AnnouncementsManagementLazy /></Suspense></ProtectedRoute>} />
-                <Route path="/admin/pools" element={<ProtectedRoute><Suspense fallback={<PageLoading />}><PoolManagementLazy /></Suspense></ProtectedRoute>} />
-                <Route path="/admin/billing" element={<ProtectedRoute><AdminBillingDashboard /></ProtectedRoute>} />
-                <Route path="/admin/payments" element={<ProtectedRoute><PaymentReconciliation /></ProtectedRoute>} />
-
-                {/* Protected special routes */}
-                <Route path="/architect-setup" element={<ProtectedRoute><ArchitectSetupPage /></ProtectedRoute>} />
-                <Route path="/wallet-setup" element={<WalletSetupPage />} />
-                <Route path="/leaderboard" element={<ReputationLeaderboard />} />
-                <Route path="/reputation-dashboard" element={<ReputationDashboard />} />
-                <Route path="/minipay" element={<ProtectedRoute><MiniPayDemo /></ProtectedRoute>} />
-                <Route path="/checkout" element={<ProtectedRoute><Checkout /></ProtectedRoute>} />
-                <Route path="/subscribe" element={<ProtectedRoute><Subscribe /></ProtectedRoute>} />
-
-                {/* Cross-chain bridge route */}
-                <Route path="/cross-chain" element={<ProtectedRoute><CrossChainBridge /></ProtectedRoute>} />
-
-                {/* MaonoVault Management Route */}
-                <Route path="/maonovault-management" element={<ProtectedRoute><Suspense fallback={<PageLoading />}><MaonoVaultManagement /></Suspense></ProtectedRoute>} />
-
-                {/* Catch-all 404 */}
-                <Route path="*" element={<NotFound />} />
-              </Routes>
-            </main>
-
-            {isAuthenticated && <MobileNav />}
-          </div>
->>>>>>> 5a63b3f6
         </TooltipProvider>
       </ThemeProvider>
     </HelmetProvider>
