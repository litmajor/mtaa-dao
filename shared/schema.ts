--- conflicted
+++ resolved
@@ -203,15 +203,11 @@
   featureOrder: integer("feature_order").default(0), // order of featured DAOs
   quorumPercentage: integer("quorum_percentage").default(20), // percentage of active members for quorum
   votingPeriod: integer("voting_period").default(72), // voting period in hours
-<<<<<<< HEAD
   executionDelay: integer("execution_delay").default(24), // execution delay in hours
-  tokenHoldings : boolean("token_holdings").default(false) // whether DAO requires token holdings for membership
-  ,status: varchar("status").default("active") // Added for admin analytics compatibility
-  ,subscriptionPlan: varchar("subscription_plan").default("free") // Added for admin analytics compatibility
-  ,founderId: varchar("founder_id") // Added for admin analytics compatibility
-=======
-  executionDelay: integer("execution_delay").default(48), // CRITICAL: 48-hour execution delay for security (minimum 24h enforced)
-  tokenHoldings : boolean("token_holdings").default(false), // whether DAO requires token holdings for membership
+  tokenHoldings: boolean("token_holdings").default(false), // whether DAO requires token holdings for membership
+  status: varchar("status").default("active"), // Added for admin analytics compatibility
+  subscriptionPlan: varchar("subscription_plan").default("free"), // Added for admin analytics compatibility
+  founderId: varchar("founder_id"), // Added for admin analytics compatibilitydings: boolean("token_holdings").default(false), // whether DAO requires token holdings for membership
   maxDelegationPercentage: integer("max_delegation_percentage").default(10), // CRITICAL: max % of votes a single delegate can hold to prevent centralization
   
   // CRITICAL: Multi-sig treasury security
@@ -265,7 +261,7 @@
   status: varchar("status").default("paid"), // paid, pending, failed
   createdAt: timestamp("created_at").defaultNow(),
   updatedAt: timestamp("updated_at").defaultNow(),
->>>>>>> 5a63b3f6
+
 });
 
 export const roles = ["member", "proposer", "elder", "admin", "superUser", "moderator"] as const;
